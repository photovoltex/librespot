--- conflicted
+++ resolved
@@ -54,13 +54,8 @@
         connect_config,
         session.clone(),
         credentials,
-<<<<<<< HEAD
         Some(player),
-        Box::new(SoftMixer::open(MixerConfig::default())),
-=======
-        player,
         Arc::new(SoftMixer::open(MixerConfig::default())),
->>>>>>> 4d35c5ff
     )
     .await
     .unwrap();
