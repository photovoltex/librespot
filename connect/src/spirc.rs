--- conflicted
+++ resolved
@@ -86,13 +86,8 @@
 type BoxedStream<T> = Pin<Box<dyn FusedStream<Item = T> + Send>>;
 
 struct SpircTask {
-<<<<<<< HEAD
-    player: Option<Player>,
-    mixer: Box<dyn Mixer>,
-=======
-    player: Arc<Player>,
+    player: Option<Arc<Player>>,
     mixer: Arc<dyn Mixer>,
->>>>>>> 4d35c5ff
 
     sequence: SeqGenerator<u32>,
 
@@ -290,13 +285,8 @@
         config: ConnectConfig,
         session: Session,
         credentials: Credentials,
-<<<<<<< HEAD
-        player: Option<Player>,
-        mixer: Box<dyn Mixer>,
-=======
-        player: Arc<Player>,
+        player: Option<Arc<Player>>,
         mixer: Arc<dyn Mixer>,
->>>>>>> 4d35c5ff
     ) -> Result<(Spirc, impl Future<Output = ()>), Error> {
         let spirc_id = SPIRC_COUNTER.fetch_add(1, Ordering::AcqRel);
         debug!("new Spirc[{}]", spirc_id);
@@ -1556,13 +1546,9 @@
             Some((track, index)) => {
                 self.state.set_playing_track_index(index);
 
-<<<<<<< HEAD
                 if let Some(ref mut player) = self.player {
-                    self.play_request_id = Some(player.load(track, start_playing, position_ms));
-                }
-=======
-                self.player.load(track, start_playing, position_ms);
->>>>>>> 4d35c5ff
+                    player.load(track, start_playing, position_ms);
+                }
 
                 self.update_state_position(position_ms);
                 if start_playing {
