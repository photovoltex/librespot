use std::fmt;
use std::str::FromStr;
use url::Url;

#[derive(Clone, Debug)]
pub struct SessionConfig {
    pub user_agent: String,
    pub device_id: String,
    pub proxy: Option<Url>,
    pub ap_port: Option<u16>,
}

impl Default for SessionConfig {
    fn default() -> SessionConfig {
        let device_id = uuid::Uuid::new_v4().to_hyphenated().to_string();
        SessionConfig {
<<<<<<< HEAD
            user_agent: crate::version::version_string(),
            device_id,
=======
            user_agent: version::VERSION_STRING.to_string(),
            device_id: device_id,
>>>>>>> 6df97790
            proxy: None,
            ap_port: None,
        }
    }
}

#[derive(Clone, Copy, Debug, Hash, PartialOrd, Ord, PartialEq, Eq)]
pub enum DeviceType {
    Unknown = 0,
    Computer = 1,
    Tablet = 2,
    Smartphone = 3,
    Speaker = 4,
    TV = 5,
    AVR = 6,
    STB = 7,
    AudioDongle = 8,
    GameConsole = 9,
    CastAudio = 10,
    CastVideo = 11,
    Automobile = 12,
    Smartwatch = 13,
    Chromebook = 14,
    UnknownSpotify = 100,
    CarThing = 101,
    Observer = 102,
    HomeThing = 103,
}

impl FromStr for DeviceType {
    type Err = ();
    fn from_str(s: &str) -> Result<Self, Self::Err> {
        use self::DeviceType::*;
        match s.to_lowercase().as_ref() {
            "computer" => Ok(Computer),
            "tablet" => Ok(Tablet),
            "smartphone" => Ok(Smartphone),
            "speaker" => Ok(Speaker),
            "tv" => Ok(TV),
            "avr" => Ok(AVR),
            "stb" => Ok(STB),
            "audiodongle" => Ok(AudioDongle),
            "gameconsole" => Ok(GameConsole),
            "castaudio" => Ok(CastAudio),
            "castvideo" => Ok(CastVideo),
            "automobile" => Ok(Automobile),
            "smartwatch" => Ok(Smartwatch),
            "chromebook" => Ok(Chromebook),
            "carthing" => Ok(CarThing),
            "homething" => Ok(HomeThing),
            _ => Err(()),
        }
    }
}

impl fmt::Display for DeviceType {
    fn fmt(&self, f: &mut fmt::Formatter) -> fmt::Result {
        use self::DeviceType::*;
        match *self {
            Unknown => f.write_str("Unknown"),
            Computer => f.write_str("Computer"),
            Tablet => f.write_str("Tablet"),
            Smartphone => f.write_str("Smartphone"),
            Speaker => f.write_str("Speaker"),
            TV => f.write_str("TV"),
            AVR => f.write_str("AVR"),
            STB => f.write_str("STB"),
            AudioDongle => f.write_str("AudioDongle"),
            GameConsole => f.write_str("GameConsole"),
            CastAudio => f.write_str("CastAudio"),
            CastVideo => f.write_str("CastVideo"),
            Automobile => f.write_str("Automobile"),
            Smartwatch => f.write_str("Smartwatch"),
            Chromebook => f.write_str("Chromebook"),
            UnknownSpotify => f.write_str("UnknownSpotify"),
            CarThing => f.write_str("CarThing"),
            Observer => f.write_str("Observer"),
            HomeThing => f.write_str("HomeThing"),
        }
    }
}

impl Default for DeviceType {
    fn default() -> DeviceType {
        DeviceType::Speaker
    }
}

#[derive(Clone, Debug)]
pub struct ConnectConfig {
    pub name: String,
    pub device_type: DeviceType,
    pub volume: u16,
    pub volume_ctrl: VolumeCtrl,
    pub autoplay: bool,
}

#[derive(Clone, Debug)]
pub enum VolumeCtrl {
    Linear,
    Log,
    Fixed,
}

impl FromStr for VolumeCtrl {
    type Err = ();
    fn from_str(s: &str) -> Result<Self, Self::Err> {
        use self::VolumeCtrl::*;
        match s.to_lowercase().as_ref() {
            "linear" => Ok(Linear),
            "log" => Ok(Log),
            "fixed" => Ok(Fixed),
            _ => Err(()),
        }
    }
}

impl Default for VolumeCtrl {
    fn default() -> VolumeCtrl {
        VolumeCtrl::Log
    }
}<|MERGE_RESOLUTION|>--- conflicted
+++ resolved
@@ -14,13 +14,8 @@
     fn default() -> SessionConfig {
         let device_id = uuid::Uuid::new_v4().to_hyphenated().to_string();
         SessionConfig {
-<<<<<<< HEAD
-            user_agent: crate::version::version_string(),
+            user_agent: crate::version::VERSION_STRING.to_string(),
             device_id,
-=======
-            user_agent: version::VERSION_STRING.to_string(),
-            device_id: device_id,
->>>>>>> 6df97790
             proxy: None,
             ap_port: None,
         }
