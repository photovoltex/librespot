--- conflicted
+++ resolved
@@ -1,6 +1,8 @@
 use data_encoding::HEXLOWER;
 use futures_util::StreamExt;
 use log::{debug, error, info, trace, warn};
+use librespot_connect::spirc::{SpircEvent, SpircEventChannel};
+use librespot_protocol::spirc::{DeviceState, State};
 use sha1::{Digest, Sha1};
 use std::{
     env,
@@ -12,16 +14,7 @@
     str::FromStr,
     time::{Duration, Instant},
 };
-<<<<<<< HEAD
-
-use futures_util::StreamExt;
-use librespot_connect::spirc::{SpircEvent, SpircEventChannel};
-use librespot_protocol::spirc::{DeviceState, State};
-use log::{error, info, trace, warn};
-use sha1::{Digest, Sha1};
-=======
 use sysinfo::{System, SystemExt};
->>>>>>> 4d35c5ff
 use thiserror::Error;
 use url::Url;
 
@@ -1816,35 +1809,12 @@
 
                 let connect_config = setup.connect_config.clone();
 
-<<<<<<< HEAD
-                let soft_volume = mixer.get_soft_volume();
-                let format = setup.format;
-                let backend = setup.backend;
-                let device = setup.device.clone();
-                let player = Player::new(player_config, session.clone(), soft_volume, move || {
-                    (backend)(device, format)
-                });
-
-                if let Some(player_event_program) = setup.player_event_program.clone() {
-                    _event_handler = Some(EventHandler::new(player.get_player_event_channel(), &player_event_program));
-
-                    if setup.emit_sink_events {
-                        player.set_sink_event_callback(Some(Box::new(move |sink_status| {
-                            run_program_on_sink_events(sink_status, &player_event_program)
-                        })));
-                    }
-                };
-
-                let (event_rx_, spirc_, spirc_task_) = match Spirc::new(connect_config, session.clone(), last_credentials.clone().unwrap_or_default(), Some(player), mixer).await {
-                    Ok((spirc_, spirc_task_)) => (spirc_.get_remote_event_channel(), spirc_, spirc_task_),
-=======
-                let (spirc_, spirc_task_) = match Spirc::new(connect_config,
+                let (event_rx_, spirc_, spirc_task_) = match Spirc::new(connect_config,
                                                                 session.clone(),
                                                                 last_credentials.clone().unwrap_or_default(),
-                                                                player.clone(),
+                                                                Some(player.clone()),
                                                                 mixer.clone()).await {
-                    Ok((spirc_, spirc_task_)) => (spirc_, spirc_task_),
->>>>>>> 4d35c5ff
+                    Ok((spirc_, spirc_task_)) => (spirc_.get_remote_event_channel(), spirc_, spirc_task_),
                     Err(e) => {
                         error!("could not initialize spirc: {}", e);
                         exit(1);
@@ -1881,7 +1851,10 @@
                     exit(1);
                 }
             },
-<<<<<<< HEAD
+            _ = async {}, if player.is_invalid() => {
+                error!("Player shut down unexpectedly");
+                exit(1);
+            },
             events = async {
                 event_rx.as_mut().expect("to be some some").recv().await
             }, if event_rx.is_some() => {
@@ -1900,11 +1873,6 @@
                     }
                     None => info!("no event")
                 }
-=======
-            _ = async {}, if player.is_invalid() => {
-                error!("Player shut down unexpectedly");
-                exit(1);
->>>>>>> 4d35c5ff
             },
             _ = tokio::signal::ctrl_c() => {
                 break;
